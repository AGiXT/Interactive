'use client';

<<<<<<< HEAD
=======
import { useInteractiveConfig } from '@/components/interactive/InteractiveConfigContext';
import { useCompany } from '@/components/idiot/auth/hooks/useUser';
import { Button } from '@/components/ui/button';
import { Input } from '@/components/ui/input';
>>>>>>> 3a44e931
import axios from 'axios';
import { getCookie, setCookie } from 'cookies-next';
import { usePathname, useRouter } from 'next/navigation';
import { useState } from 'react';
import { LuDownload, LuPencil, LuTrash2 } from 'react-icons/lu';
import { useAgent } from '../../hooks/useAgent';
import { Input } from '@/components/ui/input';
import { Button } from '@/components/ui/button';
import { useCompany } from '@/components/jrg/auth/hooks/useUser';
import { useInteractiveConfig } from '@/components/interactive/InteractiveConfigContext';
import { Card, CardHeader, CardTitle, CardContent, CardFooter } from '@/components/ui/card';
import { Badge } from '@/components/ui/badge';
import { Label } from '@/components/ui/label';
import {
  Dialog,
  DialogContent,
  DialogHeader,
  DialogTitle,
  DialogFooter,
  DialogTrigger,
  DialogClose,
} from '@/components/ui/dialog';

export default function AgentPanel() {
  const [renaming, setRenaming] = useState(false);
  const [creating, setCreating] = useState(false);
  const { data: agentData, mutate: mutateAgent } = useAgent();
  const [newName, setNewName] = useState('');
  const [editName, setEditName] = useState('');

  const context = useInteractiveConfig();
  const router = useRouter();
  const pathname = usePathname();
  const { data: companyData, mutate: mutateCompany } = useCompany();

  const handleConfirm = async () => {
    if (renaming) {
      try {
        await context.agixt.renameAgent(agentData?.agent?.name || '', newName);
        setRenaming(false);
        setCookie('agixt-agent', newName, {
          domain: process.env.NEXT_PUBLIC_COOKIE_DOMAIN,
        });
        mutateAgent();
      } catch (error) {
        console.error('Failed to rename agent:', error);
      }
    } else if (creating) {
      try {
        const newResponse = await axios.post(
          `${process.env.NEXT_PUBLIC_AGIXT_SERVER}/api/agent`,
          { agent_name: newName, settings: { company_id: companyData?.id } },
          {
            headers: {
              Authorization: getCookie('jwt'),
              'Content-Type': 'application/json',
            },
          },
        );
        setCookie('agixt-agent', newName, {
          domain: process.env.NEXT_PUBLIC_COOKIE_DOMAIN,
        });

        mutateCompany();
        mutateAgent();
        setCreating(false);
      } catch (error) {
        console.error('Failed to create agent:', error);
      }
    }
  };

  const handleDelete = async () => {
    try {
      await context.agixt.deleteAgent(agentData?.agent?.name || '');
      mutateCompany();
      mutateAgent();
      router.push(pathname);
    } catch (error) {
      console.error('Failed to delete agent:', error);
    }
  };

  const handleExport = async () => {
    try {
      const agentConfig = await context.agixt.getAgentConfig(agentData?.agent?.name || '');
      const element = document.createElement('a');
      const file = new Blob([JSON.stringify(agentConfig)], { type: 'application/json' });
      element.href = URL.createObjectURL(file);
      element.download = `${agentData?.agent?.name}.json`;
      document.body.appendChild(element);
      element.click();
      document.body.removeChild(element);
    } catch (error) {
      console.error('Failed to export agent:', error);
    }
  };

  const handleSaveEdit = async () => {
    try {
      await context.agixt.renameAgent(agentData?.agent?.name || '', editName);
      setCookie('agixt-agent', editName, {
        domain: process.env.NEXT_PUBLIC_COOKIE_DOMAIN,
      });
      mutateAgent();
    } catch (error) {
      console.error('Failed to rename agent:', error);
    }
  };

  return (
    <div className='flex items-center justify-center p-4'>
      <Card className='w-full shadow-lg'>
        <CardHeader className='pb-2'>
          <div className='flex justify-between items-center'>
            <CardTitle className='text-xl font-bold'>{agentData?.agent?.name}</CardTitle>
            {agentData?.agent?.default && (
              <Badge variant='secondary' className='ml-2'>
                Default
              </Badge>
            )}
          </div>
          <p className='text-muted-foreground'>{companyData?.name}</p>
        </CardHeader>

        <CardContent className='space-y-2 pb-2'>
          <div className='grid grid-cols-[auto_1fr] gap-x-2 text-sm'>
            <span className='font-medium text-muted-foreground'>Status:</span>
            <span>{agentData?.agent?.status ? 'Active' : 'Inactive'}</span>

            <span className='font-medium text-muted-foreground'>Agent ID:</span>
            <span className='truncate' title={agentData?.agent?.id}>
              {agentData?.agent?.id}
            </span>

            <span className='font-medium text-muted-foreground'>Company ID:</span>
            <span className='truncate' title={agentData?.agent?.companyId}>
              {agentData?.agent?.companyId}
            </span>
          </div>
        </CardContent>

        <CardFooter className='flex justify-end gap-2 pt-2'>
          <Dialog>
            <DialogTrigger asChild>
              <Button variant='outline' size='sm' className='flex items-center'>
                <LuPencil className='h-4 w-4 mr-1' />
                Edit
              </Button>
            </DialogTrigger>
            <DialogContent>
              <DialogHeader>
                <DialogTitle>Edit Agent</DialogTitle>
              </DialogHeader>
              <div className='py-4'>
                <Label htmlFor='name'>Agent Name</Label>
                <Input id='name' value={editName} onChange={(e) => setEditName(e.target.value)} className='mt-1' />
              </div>
              <DialogFooter>
                <DialogClose asChild>
                  <Button variant='outline'>Cancel</Button>
                </DialogClose>
                <DialogClose asChild>
                  <Button onClick={handleSaveEdit}>Save</Button>
                </DialogClose>
              </DialogFooter>
            </DialogContent>
          </Dialog>

          <Button variant='outline' size='sm' className='flex items-center' onClick={handleExport}>
            <LuDownload className='h-4 w-4 mr-1' />
            Export
          </Button>

          <Button variant='destructive' size='sm' className='flex items-center' onClick={handleDelete}>
            <LuTrash2 className='h-4 w-4 mr-1' />
            Delete
          </Button>
        </CardFooter>
      </Card>
    </div>
  );
}<|MERGE_RESOLUTION|>--- conflicted
+++ resolved
@@ -1,12 +1,8 @@
 'use client';
-
-<<<<<<< HEAD
-=======
 import { useInteractiveConfig } from '@/components/interactive/InteractiveConfigContext';
 import { useCompany } from '@/components/idiot/auth/hooks/useUser';
 import { Button } from '@/components/ui/button';
 import { Input } from '@/components/ui/input';
->>>>>>> 3a44e931
 import axios from 'axios';
 import { getCookie, setCookie } from 'cookies-next';
 import { usePathname, useRouter } from 'next/navigation';
